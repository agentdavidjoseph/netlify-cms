import React, { Component, PropTypes } from 'react';
import withPortalAtCursorPosition from './withPortalAtCursorPosition';
import { Icon } from '../../../UI';
import styles from './StylesMenu.css';

<<<<<<< HEAD
class StylesMenu extends Component {

  constructor() {
    super();

    this.hasMark = this.hasMark.bind(this);
    this.hasBlock = this.hasBlock.bind(this);
    this.renderMarkButton = this.renderMarkButton.bind(this);
    this.renderBlockButton = this.renderBlockButton.bind(this);
    this.renderLinkButton = this.renderLinkButton.bind(this);
    this.handleMarkClick = this.handleMarkClick.bind(this);
    this.handleInlineClick = this.handleInlineClick.bind(this);
    this.handleBlockClick = this.handleBlockClick.bind(this);
  }
=======
export default class StylesMenu extends Component {
  constructor(props) {
    super(props);

    this.state = {
      menu: null
    };
  }

  /**
   * On update, update the menu.
   */
  componentDidMount() {
    this.updateMenuPosition();
  }

  componentDidUpdate() {
    this.updateMenuPosition();
  }

  updateMenuPosition = () => {
    const { menu } = this.state;
    const { position } = this.props;
    if (!menu) return;

    menu.style.opacity = 1;
    menu.style.top = `${position.top - menu.offsetHeight}px`;
    menu.style.left = `${position.left - menu.offsetWidth / 2 + position.width / 2}px`;
  };
>>>>>>> 2022e203

  /**
   * Used to set toolbar buttons to active state
   */
  hasMark = type => {
    const { marks } = this.props;
    return marks.some(mark => mark.type == type);
<<<<<<< HEAD
  }

  hasBlock(type) {
    const { blocks } = this.props;
    return blocks.some(node => node.type == type);
  }
=======
  };

  hasBlock = type => {
    const { blocks } = this.props;
    return blocks.some(node => node.type == type);
  };
>>>>>>> 2022e203

  hasLinks(type) {
    const { inlines } = this.props;
    return inlines.some(inline => inline.type == 'link');
  }

  handleMarkClick = (e, type) => {
    e.preventDefault();
    this.props.onClickMark(type);
  };

  renderMarkButton = (type, icon) => {
    const isActive = this.hasMark(type);
    const onMouseDown = e => this.handleMarkClick(e, type);
    return (
      <span className={styles.button} onMouseDown={onMouseDown} data-active={isActive}>
        <Icon type={icon}/>
      </span>
    );
  };

  handleInlineClick = (e, type, isActive) => {
    e.preventDefault();
    this.props.onClickInline(type, isActive);
  };

  renderLinkButton = () => {
    const isActive = this.hasLinks();
    const onMouseDown = e => this.handleInlineClick(e, 'link', isActive);
    return (
      <span className={styles.button} onMouseDown={onMouseDown} data-active={isActive}>
        <Icon type="link"/>
      </span>
    );
  };

  handleBlockClick = (e, type) => {
    e.preventDefault();
    const isActive = this.hasBlock(type);
    const isList = this.hasBlock('list-item');
    this.props.onClickBlock(type, isActive, isList);
  };

  renderBlockButton = (type, icon, checkType) => {
    checkType = checkType || type;
    const isActive = this.hasBlock(checkType);
    const onMouseDown = e => this.handleBlockClick(e, type);
    return (
      <span className={styles.button} onMouseDown={onMouseDown} data-active={isActive}>
        <Icon type={icon}/>
      </span>
    );
  };

<<<<<<< HEAD
=======
  /**
   * When the portal opens, cache the menu element.
   */
  handleOpen = portal => {
    this.setState({ menu: portal.firstChild });
  };

>>>>>>> 2022e203
  render() {
    return (
      <div className={`${styles.menu} ${styles.hoverMenu}`}>
        {this.renderMarkButton('BOLD', 'bold')}
        {this.renderMarkButton('ITALIC', 'italic')}
        {this.renderMarkButton('CODE', 'code')}
        {this.renderLinkButton()}
        {this.renderBlockButton('header_one', 'h1')}
        {this.renderBlockButton('header_two', 'h2')}
        {this.renderBlockButton('blockquote', 'quote-left')}
        {this.renderBlockButton('unordered_list', 'list-bullet', 'list_item')}
      </div>
    );
  }
}

StylesMenu.propTypes = {
  marks: PropTypes.object.isRequired,
  blocks: PropTypes.object.isRequired,
  inlines: PropTypes.object.isRequired,
  onClickBlock: PropTypes.func.isRequired,
  onClickMark: PropTypes.func.isRequired,
  onClickInline: PropTypes.func.isRequired
};

export default withPortalAtCursorPosition(StylesMenu);<|MERGE_RESOLUTION|>--- conflicted
+++ resolved
@@ -3,52 +3,16 @@
 import { Icon } from '../../../UI';
 import styles from './StylesMenu.css';
 
-<<<<<<< HEAD
 class StylesMenu extends Component {
 
-  constructor() {
-    super();
-
-    this.hasMark = this.hasMark.bind(this);
-    this.hasBlock = this.hasBlock.bind(this);
-    this.renderMarkButton = this.renderMarkButton.bind(this);
-    this.renderBlockButton = this.renderBlockButton.bind(this);
-    this.renderLinkButton = this.renderLinkButton.bind(this);
-    this.handleMarkClick = this.handleMarkClick.bind(this);
-    this.handleInlineClick = this.handleInlineClick.bind(this);
-    this.handleBlockClick = this.handleBlockClick.bind(this);
-  }
-=======
-export default class StylesMenu extends Component {
-  constructor(props) {
-    super(props);
-
-    this.state = {
-      menu: null
-    };
-  }
-
-  /**
-   * On update, update the menu.
-   */
-  componentDidMount() {
-    this.updateMenuPosition();
-  }
-
-  componentDidUpdate() {
-    this.updateMenuPosition();
-  }
-
-  updateMenuPosition = () => {
-    const { menu } = this.state;
-    const { position } = this.props;
-    if (!menu) return;
-
-    menu.style.opacity = 1;
-    menu.style.top = `${position.top - menu.offsetHeight}px`;
-    menu.style.left = `${position.left - menu.offsetWidth / 2 + position.width / 2}px`;
+  static propTypes = {
+    marks: PropTypes.object.isRequired,
+    blocks: PropTypes.object.isRequired,
+    inlines: PropTypes.object.isRequired,
+    onClickBlock: PropTypes.func.isRequired,
+    onClickMark: PropTypes.func.isRequired,
+    onClickInline: PropTypes.func.isRequired
   };
->>>>>>> 2022e203
 
   /**
    * Used to set toolbar buttons to active state
@@ -56,26 +20,17 @@
   hasMark = type => {
     const { marks } = this.props;
     return marks.some(mark => mark.type == type);
-<<<<<<< HEAD
-  }
-
-  hasBlock(type) {
-    const { blocks } = this.props;
-    return blocks.some(node => node.type == type);
-  }
-=======
   };
 
   hasBlock = type => {
     const { blocks } = this.props;
     return blocks.some(node => node.type == type);
   };
->>>>>>> 2022e203
 
-  hasLinks(type) {
+  hasLinks = type => {
     const { inlines } = this.props;
     return inlines.some(inline => inline.type == 'link');
-  }
+  };
 
   handleMarkClick = (e, type) => {
     e.preventDefault();
@@ -125,16 +80,6 @@
     );
   };
 
-<<<<<<< HEAD
-=======
-  /**
-   * When the portal opens, cache the menu element.
-   */
-  handleOpen = portal => {
-    this.setState({ menu: portal.firstChild });
-  };
-
->>>>>>> 2022e203
   render() {
     return (
       <div className={`${styles.menu} ${styles.hoverMenu}`}>
@@ -151,13 +96,4 @@
   }
 }
 
-StylesMenu.propTypes = {
-  marks: PropTypes.object.isRequired,
-  blocks: PropTypes.object.isRequired,
-  inlines: PropTypes.object.isRequired,
-  onClickBlock: PropTypes.func.isRequired,
-  onClickMark: PropTypes.func.isRequired,
-  onClickInline: PropTypes.func.isRequired
-};
-
 export default withPortalAtCursorPosition(StylesMenu);